//===------------------------------------------------------------*- C++ -*-===//
//
//                                     SHAD
//
//      The Scalable High-performance Algorithms and Data Structure Library
//
//===----------------------------------------------------------------------===//
//
// Copyright 2018 Battelle Memorial Institute
//
// Licensed under the Apache License, Version 2.0 (the "License"); you may not
// use this file except in compliance with the License. You may obtain a copy
// of the License at
//
//     http://www.apache.org/licenses/LICENSE-2.0
//
// Unless required by applicable law or agreed to in writing, software
// distributed under the License is distributed on an "AS IS" BASIS, WITHOUT
// WARRANTIES OR CONDITIONS OF ANY KIND, either express or implied. See the
// License for the specific language governing permissions and limitations
// under the License.
//
//===----------------------------------------------------------------------===//

#ifndef INCLUDE_SHAD_CORE_IMPL_MODIFYING_SEQUENCE_OPS_H
#define INCLUDE_SHAD_CORE_IMPL_MODIFYING_SEQUENCE_OPS_H

#include <algorithm>
#include <cstring>
#include <functional>
#include <iterator>
#include <tuple>

#include "shad/core/execution.h"
#include "shad/core/impl/utils.h"
#include "shad/distributed_iterator_traits.h"
#include "shad/runtime/runtime.h"

namespace shad {
namespace impl {

template <typename ForwardIt, typename T>
void fill(distributed_parallel_tag&& policy, ForwardIt first, ForwardIt last,
          const T& value) {
  using itr_traits = distributed_iterator_traits<ForwardIt>;
  auto localities = itr_traits::localities(first, last);

  rt::Handle H;

  for (auto locality = localities.begin(), end = localities.end();
       locality != end; ++locality) {
    rt::asyncExecuteAt(
        H, locality,
        [](rt::Handle&, const std::tuple<ForwardIt, ForwardIt, T>& args) {
          auto begin = std::get<0>(args);
          auto end = std::get<1>(args);
          auto value = std::get<2>(args);

          auto local_range = itr_traits::local_range(begin, end);
          std::fill(local_range.begin(), local_range.end(), value);
        },
        std::make_tuple(first, last, value));
  }

  rt::waitForCompletion(H);
}

template <typename ForwardIt, typename T>
void fill(distributed_sequential_tag&& policy, ForwardIt first, ForwardIt last,
          const T& value) {
  using itr_traits = distributed_iterator_traits<ForwardIt>;
  auto localities = itr_traits::localities(first, last);

  for (auto locality = localities.begin(), end = localities.end();
       locality != end; ++locality) {
    rt::executeAt(
        locality,
        [](const std::tuple<ForwardIt, ForwardIt, T>& args) {
          auto begin = std::get<0>(args);
          auto end = std::get<1>(args);
          auto value = std::get<2>(args);

          auto local_range = itr_traits::local_range(begin, end);
          std::fill(local_range.begin(), local_range.end(), value);
        },
        std::make_tuple(first, last, value));
  }
}

namespace transform_impl {
template <typename ForwardIt>
struct gen_args_t {
  static constexpr size_t buf_size =
      (2 << 10) / sizeof(typename ForwardIt::value_type);
  typename ForwardIt::value_type buf[buf_size];
  ForwardIt w_first;
  size_t size;
};

template <class ForwardIt1, class ForwardIt2, class UnaryOperation>
ForwardIt2 block_contiguous_kernel(rt::Locality l, ForwardIt1 first,
                                   ForwardIt1 last, ForwardIt2 d_first,
                                   UnaryOperation op) {
  using itr_traits1 = std::iterator_traits<ForwardIt1>;
  using itr_traits2 = distributed_iterator_traits<ForwardIt2>;
  using args_t = gen_args_t<ForwardIt2>;
  auto size = std::distance(first, last);
  auto d_last = d_first;
  std::advance(d_last, size);

  // local assign
  if (rt::thisLocality() == l) {
    auto local_d_range = itr_traits2::local_range(d_first, d_last);
    auto loc_res = std::transform(first, last, local_d_range.begin(), op);
    return itr_traits2::iterator_from_local(d_first, d_last, loc_res - 1) + 1;
  }

  // remote assign
  std::shared_ptr<uint8_t> args_buf(new uint8_t[sizeof(args_t)],
                                    std::default_delete<uint8_t[]>());
  auto typed_args_buf = reinterpret_cast<args_t*>(args_buf.get());
  auto block_last = first;
  rt::Handle h;
  while (first != last) {
    typed_args_buf->w_first = d_first;
    typed_args_buf->size =
        std::min(args_t::buf_size, (size_t)std::distance(first, last));
    std::advance(block_last, typed_args_buf->size);
    std::transform(first, block_last, typed_args_buf->buf, op);
    rt::asyncExecuteAt(
        h, l,
        [](rt::Handle&, const uint8_t* args_buf, const uint32_t) {
          const args_t& args = *reinterpret_cast<const args_t*>(args_buf);
          using val_t = typename ForwardIt2::value_type;
          ForwardIt2 w_last = args.w_first;
          std::advance(w_last, args.size);
          auto w_range = itr_traits2::local_range(args.w_first, w_last);
          std::memcpy(w_range.begin(), args.buf, sizeof(val_t) * args.size);
        },
        args_buf, sizeof(args_t));
    std::advance(first, typed_args_buf->size);
    std::advance(d_first, typed_args_buf->size);
  }
  rt::waitForCompletion(h);
  return d_last;  // todo double check
}

// distributed-sequential kernel for non-block-contiguous output-iterators
template <class ForwardIt1, class ForwardIt2, class UnaryOperation>
void dseq_kernel(std::false_type, ForwardIt1 first, ForwardIt1 last,
                 ForwardIt2 d_first, ForwardIt2* res_ptr, UnaryOperation op) {
  using itr_traits1 = distributed_iterator_traits<ForwardIt1>;
  auto local_range = itr_traits1::local_range(first, last);
  auto begin = local_range.begin();
  auto end = local_range.end();
  *res_ptr = std::transform(begin, end, d_first, op);
}

// distributed-sequential kernel for block-contiguous output-iterators
template <class ForwardIt1, class ForwardIt2, class UnaryOperation>
void dseq_kernel(std::true_type, ForwardIt1 first, ForwardIt1 last,
                 ForwardIt2 d_first, ForwardIt2* res_ptr, UnaryOperation op) {
  using itr_traits1 = distributed_iterator_traits<ForwardIt1>;
  using itr_traits2 = distributed_random_access_iterator_trait<ForwardIt2>;
  auto loc_range = itr_traits1::local_range(first, last);
  auto loc_first = loc_range.begin();
  auto d_last = d_first;
  std::advance(d_last, std::distance(loc_first, loc_range.end()));
  auto dmap = itr_traits2::distribution(d_first, d_last);
  auto loc_last = loc_first;
  for (auto i : dmap) {
    auto l = i.first;
    std::advance(loc_last, i.second);
    d_last = transform_impl::block_contiguous_kernel(l, loc_first, loc_last,
                                                     d_first, op);
    std::advance(loc_first, i.second);
    std::advance(d_first, i.second);
  }
  *res_ptr = d_last;
}

// distributed-parallel kernel for non-block-contiguous output-iterators
template <class ForwardIt1, class ForwardIt2, class UnaryOperation>
void dpar_kernel(std::false_type, ForwardIt1 first, ForwardIt1 last,
                 ForwardIt2 d_first, ForwardIt2* res_ptr, UnaryOperation op) {
  using itr_traits1 = distributed_iterator_traits<ForwardIt1>;
  auto local_range = itr_traits1::local_range(first, last);
  auto begin = local_range.begin();
  auto end = local_range.end();
  auto it = itr_traits1::iterator_from_local(first, last, begin);
  *res_ptr = std::transform(begin, end, d_first, op);
}

// distributed-parallel kernel for block-contiguous output-iterators
template <class ForwardIt1, class ForwardIt2, class UnaryOperation>
void dpar_kernel(std::true_type, ForwardIt1 first, ForwardIt1 last,
                 ForwardIt2 d_first, ForwardIt2* res_ptr, UnaryOperation op) {
  using itr_traits1 = distributed_iterator_traits<ForwardIt1>;
  using itr_traits2 = distributed_random_access_iterator_trait<ForwardIt2>;
  auto loc_range = itr_traits1::local_range(first, last);
  auto loc_first = loc_range.begin();
  auto first_ = itr_traits1::iterator_from_local(first, last, loc_first);
  std::advance(d_first, std::distance(first, first_));
  auto d_last = d_first;
  std::advance(d_last, std::distance(loc_first, loc_range.end()));
  auto dmap = itr_traits2::distribution(d_first, d_last);
  auto loc_last = loc_first;
  for (auto i : dmap) {
    auto l = i.first;
    std::advance(loc_last, i.second);
    d_last = transform_impl::block_contiguous_kernel(l, loc_first, loc_last,
                                                     d_first, op);
    std::advance(loc_first, i.second);
    std::advance(d_first, i.second);
  }
  *res_ptr = d_last;
}

// dispatchers
template <class ForwardIt1, class ForwardIt2, class UnaryOperation>
void dseq_kernel(ForwardIt1 first, ForwardIt1 last, ForwardIt2 d_first,
                 ForwardIt2* res_ptr, UnaryOperation op) {
  dseq_kernel(is_block_contiguous<ForwardIt2>::value, first, last, d_first,
              res_ptr, op);
}

template <class ForwardIt1, class ForwardIt2, class UnaryOperation>
void dpar_kernel(ForwardIt1 first, ForwardIt1 last, ForwardIt2 d_first,
                 ForwardIt2* res_ptr, UnaryOperation op) {
  dpar_kernel(is_block_contiguous<ForwardIt2>::value, first, last, d_first,
              res_ptr, op);
}

}  // namespace transform_impl

template <class ForwardIt1, class ForwardIt2, class UnaryOperation>
ForwardIt2 transform(distributed_parallel_tag&& policy, ForwardIt1 first1,
                     ForwardIt1 last1, ForwardIt2 d_first,
                     UnaryOperation unary_op) {
  using itr_traits1 = distributed_iterator_traits<ForwardIt1>;
  using itr_traits2 = distributed_random_access_iterator_trait<ForwardIt2>;
  auto localities = itr_traits1::localities(first1, last1);
  std::vector<ForwardIt2> res(localities.size(), d_first);
  auto res_it = res.begin();
  rt::Handle h;
  for (auto locality = localities.begin(), end = localities.end();
       locality != end; ++locality, ++res_it) {
    rt::asyncExecuteAtWithRet(
        h, locality,
        [](rt::Handle&,
           const std::tuple<ForwardIt1, ForwardIt1, ForwardIt2, UnaryOperation>&
               args,
           ForwardIt2* res_ptr) {
          auto first = std::get<0>(args);
          auto last = std::get<1>(args);
          auto d_first = std::get<2>(args);
          auto op = std::get<3>(args);
          transform_impl::dpar_kernel(first, last, d_first, res_ptr, op);
          flush_iterator(*res_ptr);
        },
        std::make_tuple(first1, last1, d_first, unary_op), &(*res_it));
  }
  rt::waitForCompletion(h);
  return res.back();
}

template <class ForwardIt1, class ForwardIt2, class UnaryOperation>
ForwardIt2 transform(distributed_sequential_tag&& policy, ForwardIt1 first1,
                     ForwardIt1 last1, ForwardIt2 d_first,
                     UnaryOperation unary_op) {
  using itr_traits1 = distributed_iterator_traits<ForwardIt1>;
  using itr_traits2 = distributed_random_access_iterator_trait<ForwardIt2>;
  auto localities = itr_traits1::localities(first1, last1);
  ForwardIt2 res = d_first;
  for (auto locality = localities.begin(), end = localities.end();
       locality != end; ++locality) {
    rt::executeAtWithRet(
        locality,
        [](const std::tuple<ForwardIt1, ForwardIt1, ForwardIt2, UnaryOperation>&
               args,
           ForwardIt2* res_ptr) {
          auto first = std::get<0>(args);
          auto last = std::get<1>(args);
          auto d_first = std::get<2>(args);
          auto op = std::get<3>(args);
          transform_impl::dseq_kernel(first, last, d_first, res_ptr, op);
          flush_iterator(*res_ptr);
        },
        std::make_tuple(first1, last1, res, unary_op), &res);
  }
  return res;
}

template <typename ForwardIt, typename Generator>
void generate(distributed_parallel_tag&& policy, ForwardIt first,
              ForwardIt last, Generator generator) {
  using T = typename ForwardIt::value_type;
  using itr_traits = distributed_iterator_traits<ForwardIt>;
  auto localities = itr_traits::localities(first, last);

  rt::Handle H;
  for (auto locality = localities.begin(), end = localities.end();
       locality != end; ++locality) {
    rt::asyncExecuteAt(
        H, locality,
        [](rt::Handle&,
           const std::tuple<ForwardIt, ForwardIt, Generator>& args) {
          auto begin = std::get<0>(args);
          auto end = std::get<1>(args);
          auto generator = std::get<2>(args);
          auto local_range = itr_traits::local_range(begin, end);
          auto lbegin = local_range.begin();
          auto lend = local_range.end();
          std::generate(lbegin, lend, generator);
        },
        std::make_tuple(first, last, generator));
  }

  rt::waitForCompletion(H);
}

template <typename ForwardIt, typename Generator>
void generate(distributed_sequential_tag&& policy, ForwardIt first,
              ForwardIt last, Generator generator) {
  using T = typename ForwardIt::value_type;
  using itr_traits = distributed_iterator_traits<ForwardIt>;
  auto localities = itr_traits::localities(first, last);

  for (auto locality = localities.begin(), end = localities.end();
       locality != end; ++locality) {
<<<<<<< HEAD
    rt::executeAt(
        locality,
        [](const std::tuple<ForwardIt, ForwardIt, Generator>& args) {
          auto begin = std::get<0>(args);
          auto end = std::get<1>(args);
          auto generator = std::get<2>(args);
          auto local_range = itr_traits::local_range(begin, end);
          auto lbegin = local_range.begin();
          auto lend = local_range.end();

          // call the generator to align with the offset
          auto it = itr_traits::iterator_from_local(begin, end, lbegin);
          for (auto calls = std::distance(begin, it); calls; --calls)
            generator();

          std::generate(lbegin, lend, generator);
        },
        std::make_tuple(first, last, generator));
=======
    rt::executeAt(locality,
                  [](const std::tuple<ForwardIt, ForwardIt, Generator>& args) {
                    auto begin = std::get<0>(args);
                    auto end = std::get<1>(args);
                    auto generator = std::get<2>(args);
                    auto local_range = itr_traits::local_range(begin, end);
                    auto lbegin = local_range.begin();
                    auto lend = local_range.end();
                    std::generate(lbegin, lend, generator);
                  },
                  std::make_tuple(first, last, generator));
>>>>>>> 6a9cff26
  }
}

template <typename ForwardIt, typename T>
void replace(distributed_parallel_tag&& policy, ForwardIt first, ForwardIt last,
             const T& old_value, const T& new_value) {
  using itr_traits = distributed_iterator_traits<ForwardIt>;
  auto localities = itr_traits::localities(first, last);

  rt::Handle H;

  for (auto locality = localities.begin(), end = localities.end();
       locality != end; ++locality) {
    rt::asyncExecuteAt(
        H, locality,
        [](rt::Handle&, const std::tuple<ForwardIt, ForwardIt, T, T>& args) {
          auto begin = std::get<0>(args);
          auto end = std::get<1>(args);
          auto old_value = std::get<2>(args);
          auto new_value = std::get<3>(args);

          auto local_range = itr_traits::local_range(begin, end);
          std::replace(local_range.begin(), local_range.end(), old_value,
                       new_value);
        },
        std::make_tuple(first, last, old_value, new_value));
  }

  rt::waitForCompletion(H);
}

template <typename ForwardIt, typename T>
void replace(distributed_sequential_tag&& policy, ForwardIt first,
             ForwardIt last, const T& old_value, const T& new_value) {
  using itr_traits = distributed_iterator_traits<ForwardIt>;
  auto localities = itr_traits::localities(first, last);

  for (auto locality = localities.begin(), end = localities.end();
       locality != end; ++locality) {
    rt::executeAt(
        locality,
        [](const std::tuple<ForwardIt, ForwardIt, T, T>& args) {
          auto begin = std::get<0>(args);
          auto end = std::get<1>(args);
          auto old_value = std::get<2>(args);
          auto new_value = std::get<3>(args);

          auto local_range = itr_traits::local_range(begin, end);
          std::replace(local_range.begin(), local_range.end(), old_value,
                       new_value);
        },
        std::make_tuple(first, last, old_value, new_value));
  }
}

template <typename ForwardIt, typename UnaryPredicate, typename T>
void replace_if(distributed_parallel_tag&& policy, ForwardIt first,
                ForwardIt last, UnaryPredicate p, const T& new_value) {
  using itr_traits = distributed_iterator_traits<ForwardIt>;
  auto localities = itr_traits::localities(first, last);

  rt::Handle H;

  for (auto locality = localities.begin(), end = localities.end();
       locality != end; ++locality) {
    rt::asyncExecuteAt(
        H, locality,
        [](rt::Handle&,
           const std::tuple<ForwardIt, ForwardIt, UnaryPredicate, T>& args) {
          auto begin = std::get<0>(args);
          auto end = std::get<1>(args);
          auto p = std::get<2>(args);
          auto new_value = std::get<3>(args);

          auto local_range = itr_traits::local_range(begin, end);
          std::replace_if(local_range.begin(), local_range.end(), p, new_value);
        },
        std::make_tuple(first, last, p, new_value));
  }

  rt::waitForCompletion(H);
}

template <typename ForwardIt, typename UnaryPredicate, typename T>
void replace_if(distributed_sequential_tag&& policy, ForwardIt first,
                ForwardIt last, UnaryPredicate p, const T& new_value) {
  using itr_traits = distributed_iterator_traits<ForwardIt>;
  auto localities = itr_traits::localities(first, last);

  for (auto locality = localities.begin(), end = localities.end();
       locality != end; ++locality) {
    rt::executeAt(
        locality,
        [](const std::tuple<ForwardIt, ForwardIt, UnaryPredicate, T>& args) {
          auto begin = std::get<0>(args);
          auto end = std::get<1>(args);
          auto p = std::get<2>(args);
          auto new_value = std::get<3>(args);

          auto local_range = itr_traits::local_range(begin, end);
          std::replace_if(local_range.begin(), local_range.end(), p, new_value);
        },
        std::make_tuple(first, last, p, new_value));
  }
}

}  // namespace impl
}  // namespace shad

#endif /* INCLUDE_SHAD_CORE_IMPL_MODIFYING_SEQUENCE_OPS_H */<|MERGE_RESOLUTION|>--- conflicted
+++ resolved
@@ -328,26 +328,6 @@
 
   for (auto locality = localities.begin(), end = localities.end();
        locality != end; ++locality) {
-<<<<<<< HEAD
-    rt::executeAt(
-        locality,
-        [](const std::tuple<ForwardIt, ForwardIt, Generator>& args) {
-          auto begin = std::get<0>(args);
-          auto end = std::get<1>(args);
-          auto generator = std::get<2>(args);
-          auto local_range = itr_traits::local_range(begin, end);
-          auto lbegin = local_range.begin();
-          auto lend = local_range.end();
-
-          // call the generator to align with the offset
-          auto it = itr_traits::iterator_from_local(begin, end, lbegin);
-          for (auto calls = std::distance(begin, it); calls; --calls)
-            generator();
-
-          std::generate(lbegin, lend, generator);
-        },
-        std::make_tuple(first, last, generator));
-=======
     rt::executeAt(locality,
                   [](const std::tuple<ForwardIt, ForwardIt, Generator>& args) {
                     auto begin = std::get<0>(args);
@@ -359,7 +339,6 @@
                     std::generate(lbegin, lend, generator);
                   },
                   std::make_tuple(first, last, generator));
->>>>>>> 6a9cff26
   }
 }
 
