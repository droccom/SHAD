//===------------------------------------------------------------*- C++ -*-===//
//
//                                     SHAD
//
//      The Scalable High-performance Algorithms and Data Structure Library
//
//===----------------------------------------------------------------------===//
//
// Copyright 2018 Battelle Memorial Institute
//
// Licensed under the Apache License, Version 2.0 (the "License"); you may not
// use this file except in compliance with the License. You may obtain a copy
// of the License at
//
//     http://www.apache.org/licenses/LICENSE-2.0
//
// Unless required by applicable law or agreed to in writing, software
// distributed under the License is distributed on an "AS IS" BASIS, WITHOUT
// WARRANTIES OR CONDITIONS OF ANY KIND, either express or implied. See the
// License for the specific language governing permissions and limitations
// under the License.
//
//===----------------------------------------------------------------------===//

#ifndef INCLUDE_SHAD_CORE_IMPL_MODIFYING_SEQUENCE_OPS_H
#define INCLUDE_SHAD_CORE_IMPL_MODIFYING_SEQUENCE_OPS_H

#include <algorithm>
#include <cstring>
#include <functional>
#include <iterator>
#include <tuple>

#include "shad/core/execution.h"
#include "shad/core/impl/utils.h"
#include "shad/distributed_iterator_traits.h"
#include "shad/runtime/runtime.h"

namespace shad {
namespace impl {

template <typename ForwardIt, typename T>
void fill(distributed_parallel_tag&& policy, ForwardIt first, ForwardIt last,
          const T& value) {
  using itr_traits = distributed_iterator_traits<ForwardIt>;
  auto localities = itr_traits::localities(first, last);

  rt::Handle H;

  for (auto locality = localities.begin(), end = localities.end();
       locality != end; ++locality) {
    rt::asyncExecuteAt(
        H, locality,
        [](rt::Handle&, const std::tuple<ForwardIt, ForwardIt, T>& args) {
          auto begin = std::get<0>(args);
          auto end = std::get<1>(args);
          auto value = std::get<2>(args);

          auto local_range = itr_traits::local_range(begin, end);
          std::fill(local_range.begin(), local_range.end(), value);
        },
        std::make_tuple(first, last, value));
  }

  rt::waitForCompletion(H);
}

template <typename ForwardIt, typename T>
void fill(distributed_sequential_tag&& policy, ForwardIt first, ForwardIt last,
          const T& value) {
  using itr_traits = distributed_iterator_traits<ForwardIt>;
  auto localities = itr_traits::localities(first, last);

  for (auto locality = localities.begin(), end = localities.end();
       locality != end; ++locality) {
    rt::executeAt(locality,
                  [](const std::tuple<ForwardIt, ForwardIt, T>& args) {
                    auto begin = std::get<0>(args);
                    auto end = std::get<1>(args);
                    auto value = std::get<2>(args);

                    auto local_range = itr_traits::local_range(begin, end);
                    std::fill(local_range.begin(), local_range.end(), value);
                  },
                  std::make_tuple(first, last, value));
  }
}

namespace transform_impl {
template <typename ForwardIt>
struct gen_args_t {
  static constexpr size_t buf_size =
      (2 << 10) / sizeof(typename ForwardIt::value_type);
  typename ForwardIt::value_type buf[buf_size];
  ForwardIt w_first;
  size_t size;
};

template <class ForwardIt1, class ForwardIt2, class UnaryOperation>
ForwardIt2 block_contiguous_kernel(rt::Locality l,
                                   ForwardIt1 first, ForwardIt1 last,
                                   ForwardIt2 d_first, UnaryOperation op) {
  using itr_traits1 = std::iterator_traits<ForwardIt1>;
  using itr_traits2 = distributed_iterator_traits<ForwardIt2>;
  using args_t = gen_args_t<ForwardIt2>;
  auto size = std::distance(first, last);
  auto d_last = d_first;
  std::advance(d_last, size);

  // local assign
  if (rt::thisLocality() == l) {
    auto local_d_range = itr_traits2::local_range(d_first, d_last);
    auto loc_res = std::transform(first, last, local_d_range.begin(), op);
    return itr_traits2::iterator_from_local(d_first, d_last, loc_res - 1) + 1;
  }

  // remote assign
  std::shared_ptr<uint8_t> args_buf(new uint8_t[sizeof(args_t)],
                                    std::default_delete<uint8_t[]>());
  auto typed_args_buf = reinterpret_cast<args_t*>(args_buf.get());
  auto block_last = first;
  rt::Handle h;
  while (first != last) {
    typed_args_buf->w_first = d_first;
    typed_args_buf->size =
        std::min(args_t::buf_size, (size_t)std::distance(first, last));
    std::advance(block_last, typed_args_buf->size);
    std::transform(first, block_last, typed_args_buf->buf, op);
    rt::asyncExecuteAt(
        h, l,
        [](rt::Handle&, const uint8_t* args_buf, const uint32_t) {
          const args_t& args = *reinterpret_cast<const args_t*>(args_buf);
          using val_t = typename ForwardIt2::value_type;
          ForwardIt2 w_last = args.w_first;
          std::advance(w_last, args.size);
          auto w_range = itr_traits2::local_range(args.w_first, w_last);
          std::memcpy(w_range.begin(), args.buf, sizeof(val_t) * args.size);
        },
        args_buf, sizeof(args_t));
    std::advance(first, typed_args_buf->size);
    std::advance(d_first, typed_args_buf->size);
  }
  rt::waitForCompletion(h);
  return d_last;  // todo double check
}

// distributed-sequential kernel for non-block-contiguous output-iterators
template <class ForwardIt1, class T, class UnaryOperation>
void dseq_kernel(std::false_type, ForwardIt1 first, ForwardIt1 last,
                 shad::insert_iterator<T> d_first,
                 shad::insert_iterator<T>* res_ptr, UnaryOperation op) {
  using itr_traits1 = distributed_iterator_traits<ForwardIt1>;
  auto local_range = itr_traits1::local_range(first, last);
  auto begin = local_range.begin();
  auto end = local_range.end();
  *res_ptr = std::transform(begin, end, d_first, op);
}

// distributed-sequential kernel for block-contiguous output-iterators
template <class ForwardIt1, class ForwardIt2, class UnaryOperation>
void dseq_kernel(std::true_type, ForwardIt1 first, ForwardIt1 last, ForwardIt2 d_first,
                 ForwardIt2* res_ptr, UnaryOperation op) {
  using itr_traits1 = distributed_iterator_traits<ForwardIt1>;
  using itr_traits2 = distributed_random_access_iterator_trait<ForwardIt2>;
  auto loc_range = itr_traits1::local_range(first, last);
  auto loc_first = loc_range.begin();
  auto d_last = d_first;
  std::advance(d_last, std::distance(loc_first, loc_range.end()));
  auto dmap = itr_traits2::distribution(d_first, d_last);
  auto loc_last = loc_first;
  for (auto i : dmap) {
    auto l = i.first;
    std::advance(loc_last, i.second);
    d_last = transform_impl::block_contiguous_kernel(l, loc_first, loc_last,
                                                     d_first, op);
    std::advance(loc_first, i.second);
    std::advance(d_first, i.second);
  }
  *res_ptr = d_last;
}

// distributed-parallel kernel for non-block-contiguous output-iterators
template <class ForwardIt1, class T, class UnaryOperation>
void dpar_kernel(std::false_type, ForwardIt1 first, ForwardIt1 last,
                 shad::insert_iterator<T> d_first,
                 shad::insert_iterator<T>* res_ptr, UnaryOperation op) {
  using itr_traits1 = distributed_iterator_traits<ForwardIt1>;
  auto local_range = itr_traits1::local_range(first, last);
  auto begin = local_range.begin();
  auto end = local_range.end();
  auto it = itr_traits1::iterator_from_local(first, last, begin);
  *res_ptr = std::transform(begin, end, d_first, op);
}

// distributed-parallel kernel for block-contiguous output-iterators
template <class ForwardIt1, class ForwardIt2, class UnaryOperation>
void dpar_kernel(std::true_type, ForwardIt1 first, ForwardIt1 last, ForwardIt2 d_first,
                 ForwardIt2* res_ptr, UnaryOperation op) {
  using itr_traits1 = distributed_iterator_traits<ForwardIt1>;
  using itr_traits2 = distributed_random_access_iterator_trait<ForwardIt2>;
  auto loc_range = itr_traits1::local_range(first, last);
  auto loc_first = loc_range.begin();
  auto first_ = itr_traits1::iterator_from_local(first, last, loc_first);
  std::advance(d_first, std::distance(first, first_));
  auto d_last = d_first;
  std::advance(d_last, std::distance(loc_first, loc_range.end()));
  auto dmap = itr_traits2::distribution(d_first, d_last);
  auto loc_last = loc_first;
  for (auto i : dmap) {
    auto l = i.first;
    std::advance(loc_last, i.second);
    d_last = transform_impl::block_contiguous_kernel(l, loc_first, loc_last,
                                                     d_first, op);
    std::advance(loc_first, i.second);
    std::advance(d_first, i.second);
  }
  *res_ptr = d_last;
}

// dispatchers
template <class ForwardIt1, class ForwardIt2, class UnaryOperation>
void dseq_kernel(ForwardIt1 first, ForwardIt1 last, ForwardIt2 d_first,
                 ForwardIt2* res_ptr, UnaryOperation op) {
  dseq_kernel(is_block_contiguous<ForwardIt2>::value, first, last, d_first,
              res_ptr, op);
}

template <class ForwardIt1, class ForwardIt2, class UnaryOperation>
void dpar_kernel(ForwardIt1 first, ForwardIt1 last, ForwardIt2 d_first,
                 ForwardIt2* res_ptr, UnaryOperation op) {
  dpar_kernel(is_block_contiguous<ForwardIt2>::value, first, last, d_first,
              res_ptr, op);
}

}  // namespace transform_impl

template <class ForwardIt1, class ForwardIt2, class UnaryOperation>
ForwardIt2 transform(distributed_parallel_tag&& policy, ForwardIt1 first1,
                     ForwardIt1 last1, ForwardIt2 d_first,
                     UnaryOperation unary_op) {
  using itr_traits1 = distributed_iterator_traits<ForwardIt1>;
  using itr_traits2 = distributed_random_access_iterator_trait<ForwardIt2>;
  auto localities = itr_traits1::localities(first1, last1);
  std::vector<ForwardIt2> res(localities.size(), d_first);
  auto res_it = res.begin();
  rt::Handle h;
  for (auto locality = localities.begin(), end = localities.end();
       locality != end; ++locality, ++res_it) {
    rt::asyncExecuteAtWithRet(
        h, locality,
        [](rt::Handle&,
           const std::tuple<ForwardIt1, ForwardIt1, ForwardIt2, UnaryOperation>&
               args,
           ForwardIt2* res_ptr) {
          auto first = std::get<0>(args);
          auto last = std::get<1>(args);
          auto d_first = std::get<2>(args);
          auto op = std::get<3>(args);
<<<<<<< HEAD
          transform_impl::dpar_kernel(first, last, d_first, res_ptr, op);
=======
          *res_ptr = std::transform(begin, end, d_first_, op);
          flush_iterator(*res_ptr);
>>>>>>> 3925b83f
        },
        std::make_tuple(first1, last1, d_first, unary_op), &(*res_it));
  }
  rt::waitForCompletion(h);
  return res.back();
}

template <class ForwardIt1, class ForwardIt2, class UnaryOperation>
ForwardIt2 transform(distributed_sequential_tag&& policy, ForwardIt1 first1,
                     ForwardIt1 last1, ForwardIt2 d_first,
                     UnaryOperation unary_op) {
  using itr_traits1 = distributed_iterator_traits<ForwardIt1>;
  using itr_traits2 = distributed_random_access_iterator_trait<ForwardIt2>;
  auto localities = itr_traits1::localities(first1, last1);
  ForwardIt2 res = d_first;
  for (auto locality = localities.begin(), end = localities.end();
       locality != end; ++locality) {
    rt::executeAtWithRet(
        locality,
        [](const std::tuple<ForwardIt1, ForwardIt1, ForwardIt2, UnaryOperation>&
               args,
           ForwardIt2* res_ptr) {
          auto first = std::get<0>(args);
          auto last = std::get<1>(args);
          auto d_first = std::get<2>(args);
          auto op = std::get<3>(args);
<<<<<<< HEAD
          transform_impl::dseq_kernel(first, last, d_first, res_ptr, op);
=======
          auto local_range =
              itr_traits::local_range(std::get<0>(args), std::get<1>(args));
          auto begin = local_range.begin();
          auto end = local_range.end();
          *res_ptr = std::transform(begin, end, d_first_, op);
          flush_iterator(*res_ptr);
>>>>>>> 3925b83f
        },
        std::make_tuple(first1, last1, res, unary_op), &res);
  }
  return res;
}

template <typename ForwardIt, typename Generator>
void generate(distributed_parallel_tag&& policy, ForwardIt first,
              ForwardIt last, Generator generator) {
  using T = typename ForwardIt::value_type;
  using itr_traits = distributed_iterator_traits<ForwardIt>;
  auto localities = itr_traits::localities(first, last);

  rt::Handle H;
  for (auto locality = localities.begin(), end = localities.end();
       locality != end; ++locality) {
    rt::asyncExecuteAt(
        H, locality,
        [](rt::Handle&,
           const std::tuple<ForwardIt, ForwardIt, Generator>& args) {
          auto begin = std::get<0>(args);
          auto end = std::get<1>(args);
          auto generator = std::get<2>(args);
          auto local_range = itr_traits::local_range(begin, end);
          auto lbegin = local_range.begin();
          auto lend = local_range.end();

          // call the generator to align with the offset
          auto it = itr_traits::iterator_from_local(begin, end, lbegin);
          for (auto calls = std::distance(begin, it); calls; --calls)
            generator();

          std::generate(lbegin, lend, generator);
        },
        std::make_tuple(first, last, generator));
  }

  rt::waitForCompletion(H);
}

template <typename ForwardIt, typename Generator>
void generate(distributed_sequential_tag&& policy, ForwardIt first,
              ForwardIt last, Generator generator) {
  using T = typename ForwardIt::value_type;
  using itr_traits = distributed_iterator_traits<ForwardIt>;
  auto localities = itr_traits::localities(first, last);

  for (auto locality = localities.begin(), end = localities.end();
       locality != end; ++locality) {
    rt::executeAt(locality,
                  [](const std::tuple<ForwardIt, ForwardIt, Generator>& args) {
                    auto begin = std::get<0>(args);
                    auto end = std::get<1>(args);
                    auto generator = std::get<2>(args);
                    auto local_range = itr_traits::local_range(begin, end);
                    auto lbegin = local_range.begin();
                    auto lend = local_range.end();

                    // call the generator to align with the offset
                    auto it =
                        itr_traits::iterator_from_local(begin, end, lbegin);
                    for (auto calls = std::distance(begin, it); calls; --calls)
                      generator();

                    std::generate(lbegin, lend, generator);
                  },
                  std::make_tuple(first, last, generator));
  }
}

template <typename ForwardIt, typename T>
void replace(distributed_parallel_tag&& policy, ForwardIt first, ForwardIt last,
             const T& old_value, const T& new_value) {
  using itr_traits = distributed_iterator_traits<ForwardIt>;
  auto localities = itr_traits::localities(first, last);

  rt::Handle H;

  for (auto locality = localities.begin(), end = localities.end();
       locality != end; ++locality) {
    rt::asyncExecuteAt(
        H, locality,
        [](rt::Handle&, const std::tuple<ForwardIt, ForwardIt, T, T>& args) {
          auto begin = std::get<0>(args);
          auto end = std::get<1>(args);
          auto old_value = std::get<2>(args);
          auto new_value = std::get<3>(args);

          auto local_range = itr_traits::local_range(begin, end);
          std::replace(local_range.begin(), local_range.end(), old_value,
                       new_value);
        },
        std::make_tuple(first, last, old_value, new_value));
  }

  rt::waitForCompletion(H);
}

template <typename ForwardIt, typename T>
void replace(distributed_sequential_tag&& policy, ForwardIt first,
             ForwardIt last, const T& old_value, const T& new_value) {
  using itr_traits = distributed_iterator_traits<ForwardIt>;
  auto localities = itr_traits::localities(first, last);

  for (auto locality = localities.begin(), end = localities.end();
       locality != end; ++locality) {
    rt::executeAt(locality,
                  [](const std::tuple<ForwardIt, ForwardIt, T, T>& args) {
                    auto begin = std::get<0>(args);
                    auto end = std::get<1>(args);
                    auto old_value = std::get<2>(args);
                    auto new_value = std::get<3>(args);

                    auto local_range = itr_traits::local_range(begin, end);
                    std::replace(local_range.begin(), local_range.end(),
                                 old_value, new_value);
                  },
                  std::make_tuple(first, last, old_value, new_value));
  }
}

template <typename ForwardIt, typename UnaryPredicate, typename T>
void replace_if(distributed_parallel_tag&& policy, ForwardIt first,
                ForwardIt last, UnaryPredicate p, const T& new_value) {
  using itr_traits = distributed_iterator_traits<ForwardIt>;
  auto localities = itr_traits::localities(first, last);

  rt::Handle H;

  for (auto locality = localities.begin(), end = localities.end();
       locality != end; ++locality) {
    rt::asyncExecuteAt(
        H, locality,
        [](rt::Handle&,
           const std::tuple<ForwardIt, ForwardIt, UnaryPredicate, T>& args) {
          auto begin = std::get<0>(args);
          auto end = std::get<1>(args);
          auto p = std::get<2>(args);
          auto new_value = std::get<3>(args);

          auto local_range = itr_traits::local_range(begin, end);
          std::replace_if(local_range.begin(), local_range.end(), p, new_value);
        },
        std::make_tuple(first, last, p, new_value));
  }

  rt::waitForCompletion(H);
}

template <typename ForwardIt, typename UnaryPredicate, typename T>
void replace_if(distributed_sequential_tag&& policy, ForwardIt first,
                ForwardIt last, UnaryPredicate p, const T& new_value) {
  using itr_traits = distributed_iterator_traits<ForwardIt>;
  auto localities = itr_traits::localities(first, last);

  for (auto locality = localities.begin(), end = localities.end();
       locality != end; ++locality) {
    rt::executeAt(
        locality,
        [](const std::tuple<ForwardIt, ForwardIt, UnaryPredicate, T>& args) {
          auto begin = std::get<0>(args);
          auto end = std::get<1>(args);
          auto p = std::get<2>(args);
          auto new_value = std::get<3>(args);

          auto local_range = itr_traits::local_range(begin, end);
          std::replace_if(local_range.begin(), local_range.end(), p, new_value);
        },
        std::make_tuple(first, last, p, new_value));
  }
}

}  // namespace impl
}  // namespace shad

#endif /* INCLUDE_SHAD_CORE_IMPL_MODIFYING_SEQUENCE_OPS_H */<|MERGE_RESOLUTION|>--- conflicted
+++ resolved
@@ -256,12 +256,8 @@
           auto last = std::get<1>(args);
           auto d_first = std::get<2>(args);
           auto op = std::get<3>(args);
-<<<<<<< HEAD
           transform_impl::dpar_kernel(first, last, d_first, res_ptr, op);
-=======
-          *res_ptr = std::transform(begin, end, d_first_, op);
           flush_iterator(*res_ptr);
->>>>>>> 3925b83f
         },
         std::make_tuple(first1, last1, d_first, unary_op), &(*res_it));
   }
@@ -288,16 +284,8 @@
           auto last = std::get<1>(args);
           auto d_first = std::get<2>(args);
           auto op = std::get<3>(args);
-<<<<<<< HEAD
           transform_impl::dseq_kernel(first, last, d_first, res_ptr, op);
-=======
-          auto local_range =
-              itr_traits::local_range(std::get<0>(args), std::get<1>(args));
-          auto begin = local_range.begin();
-          auto end = local_range.end();
-          *res_ptr = std::transform(begin, end, d_first_, op);
           flush_iterator(*res_ptr);
->>>>>>> 3925b83f
         },
         std::make_tuple(first1, last1, res, unary_op), &res);
   }
